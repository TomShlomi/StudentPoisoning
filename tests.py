--- conflicted
+++ resolved
@@ -42,7 +42,6 @@
     return [accuracies[i] / total[i] for i in range(n)]
 
 # Returns the average increase in probability of the target class when the patch is added to images in dataset
-<<<<<<< HEAD
 def testPoisonSuccess(model, dataset, patch, n=1000, target=0):
     model.eval()
     # Measure the delta (increase) in probability of student predicting target class on trigerred images
@@ -50,20 +49,12 @@
     
     # TODO(ltang): refactor code to compute delta in batch for speedup
     for i in range(min(n, len(dataset))):
-        image, _ = dataset[i]
+        rawimage, _ = dataset[i]
+        image = transforms.Normalize((0.5, 0.5, 0.5), (0.5, 0.5, 0.5))(rawimage)
         image = image.to(device)   
         # TODO(ltang): make the target class more general 
         true_prob = model(image.reshape((1, 3, 32, 32))).softmax(dim=-1)[0, 0]
         # Fully opaque trigger
-=======
-def testPoisonSuccess(model, dataset, patch, n=10000):
-    totaldif = 0
-    for i in range(min(n, len(dataset))):
-        rawimage, _ = dataset[i]
-        model.eval()
-        image = transforms.Normalize((0.5, 0.5, 0.5), (0.5, 0.5, 0.5))(rawimage)
-        trueprob = model(image.reshape((1, 3, 32, 32))).softmax(dim=-1)[0, 0]
->>>>>>> 9b5aabb1
         alpha = 1
         poisonimage = rawimage
         poisonimage[0:3, 0:4, 0:4] = alpha * patch[0:3, 0:4, 0:4] + (1 - alpha) * poisonimage[0:3, 0:4, 0:4]
